--- conflicted
+++ resolved
@@ -43,7 +43,6 @@
 
     void on_pushButton_setStartState_clicked();
 
-<<<<<<< HEAD
 
     // Slots for FSM Client
     void onFsmClientConnected();
@@ -66,9 +65,6 @@
     void onPythonReadyReadStdErr();
 
     void on_button_Stop_clicked();
-=======
-    void on_lineEdit_fsmName_textChanged(const QString &arg1);
->>>>>>> b716b983
 
 private:
     Ui::MainWindow *ui;
