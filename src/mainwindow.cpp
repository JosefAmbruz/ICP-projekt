#include "mainwindow.h"
#include "./ui_mainwindow.h"

#include <QtNodes/ConnectionStyle>
#include <QtNodes/GraphicsView>
#include <QtNodes/StyleCollection>

#include <QAction>
#include <QFileDialog>
#include <QScreen>
#include <QtWidgets/QApplication>
#include <QtWidgets/QMenuBar>
#include <QtWidgets/QVBoxLayout>


#include <QApplication>
#include "DynamicPortsModel.hpp"
#include "interpret_generator.h"
#include "spec_parser/automaton-data.hpp"

using QtNodes::BasicGraphicsScene;
using QtNodes::ConnectionStyle;
using QtNodes::GraphicsView;
using QtNodes::NodeRole;
using QtNodes::StyleCollection;
using QtNodes::NodeId;

void MainWindow::initializeModel()
{
    NodeId id1 = graphModel->addNode();
    graphModel->setNodeData(id1, NodeRole::Position, QPointF(0, 0));
    graphModel->setNodeData(id1, NodeRole::InPortCount, 1);
    graphModel->setNodeData(id1, NodeRole::OutPortCount, 1);

    NodeId id2 = graphModel->addNode();
    graphModel->setNodeData(id2, NodeRole::Position, QPointF(300, 300));
    graphModel->setNodeData(id2, NodeRole::InPortCount, 1);
    graphModel->setNodeData(id2, NodeRole::OutPortCount, 1);

    graphModel->addConnection(ConnectionId{id1, 0, id2, 0});
}

QMenuBar *createSaveRestoreMenu(DynamicPortsModel &graphModel,
                                BasicGraphicsScene *scene,
                                GraphicsView &view)
{
    auto menuBar = new QMenuBar();
    QMenu *menu = menuBar->addMenu("File");
    auto saveAction = menu->addAction("Save Scene");
    auto loadAction = menu->addAction("Load Scene");

    QObject::connect(saveAction, &QAction::triggered, scene, [&graphModel] {
        QString fileName = QFileDialog::getSaveFileName(nullptr,
                                                        "Open Flow Scene",
                                                        QDir::homePath(),
                                                        "Flow Scene Files (*.flow)");

        if (!fileName.isEmpty()) {
            if (!fileName.endsWith("flow", Qt::CaseInsensitive))
                fileName += ".flow";

            QFile file(fileName);
            if (file.open(QIODevice::WriteOnly)) {
                file.write(QJsonDocument(graphModel.save()).toJson());
            }
        }
    });

    QObject::connect(loadAction, &QAction::triggered, scene, [&graphModel, &view, scene] {
        QString fileName = QFileDialog::getOpenFileName(nullptr,
                                                        "Open Flow Scene",
                                                        QDir::homePath(),
                                                        "Flow Scene Files (*.flow)");
        if (!QFileInfo::exists(fileName))
            return;

        QFile file(fileName);

        if (!file.open(QIODevice::ReadOnly))
            return;

        scene->clearScene();

        QByteArray const wholeFile = file.readAll();

        graphModel.load(QJsonDocument::fromJson(wholeFile).object());

        view.centerScene();
    });

    return menuBar;
}


QAction *createNodeAction(DynamicPortsModel &graphModel, GraphicsView &view)
{
    auto action = new QAction(QStringLiteral("Create Node"), &view);
    QObject::connect(action, &QAction::triggered, [&]() {
        // Mouse position in scene coordinates.
        QPointF posView = view.mapToScene(view.mapFromGlobal(QCursor::pos()));

        NodeId const newId = graphModel.addNode();
        graphModel.setNodeData(newId, NodeRole::Position, posView);
    });

    return action;
}

void MainWindow::initNodeCanvas()
{
    graphModel = new DynamicPortsModel();
    // Initialize and connect two nodes.
    initializeModel();

    // Create the QtNode scene
    nodeScene = new BasicGraphicsScene(*graphModel, this);

    qWarning() << "MODEF FROM SCENE " << &(nodeScene->graphModel());

    // Create a View for the scene
    auto* view = new GraphicsView(nodeScene, this);
    view->setContextMenuPolicy(Qt::ActionsContextMenu);
    view->insertAction(view->actions().front(), createNodeAction(*graphModel, *view));

    // Add the view with the QtNode scene to our UI
    auto* layout = new QVBoxLayout(ui->nodeCanvasContainer);
    layout->setContentsMargins(0, 0, 0, 0);
    layout->addWidget(view);
}

MainWindow::MainWindow(QWidget *parent)
    : QMainWindow(parent)
    , ui(new Ui::MainWindow)
{
    ui->setupUi(this);
    initNodeCanvas();

    connect(nodeScene, &BasicGraphicsScene::nodeClicked, this, &MainWindow::onNodeClicked);
    connect(nodeScene, &BasicGraphicsScene::selectionChanged, this, &MainWindow::onNodeSelectionChanged);
    connect(nodeScene, &BasicGraphicsScene::connectionClicked, this, & MainWindow::onConnectionClicked);
}

MainWindow::~MainWindow()
{
    delete ui;
}

/**
 *    NODEEDITOR SIGNALS
 *  ========================================================================
 *  ========================================================================
 */

void MainWindow::onNodeClicked(NodeId const nodeId)
{
    qWarning() << "Node clicked! Id:" << nodeId;

    // Save the node id that was clicked
    lastSelectedNode = nodeId;

    // Enable the code text edit and state name lineedit but disable conn edit
    ui->textEdit_actionCode->setEnabled(true);
    ui->lineEdit_stateName->setEnabled(true);
    ui->textEdit_connCond->setEnabled(false);

    // Set the textbox text to the code of clicked node
    auto nodeText = graphModel->GetNodeActionCode(nodeId);
    ui->textEdit_actionCode->setText(QString::fromStdString(nodeText));
    auto nodeName = graphModel->GetNodeName(nodeId);
    ui->lineEdit_stateName->setText(nodeName);
}

void MainWindow::onNodeSelectionChanged()
{
    qWarning() << "Selection Changed!";

    // if there is nothing selected, disable the code textEdit and state name lineEdit
    if(nodeScene->selectedItems().empty())
    {
        ui->textEdit_actionCode->setEnabled(false);
        ui->lineEdit_stateName->setEnabled(false);
        ui->textEdit_connCond->setEnabled(false);
    }
}

void MainWindow::onConnectionClicked(ConnectionId const connId)
{
    qWarning() << "Connection clicked!";
    // save the conn id
    lastSelectedConnId = connId;

    // while editing the connection id, disable state name line edit
    ui->lineEdit_stateName->setEnabled(false);
    // disable the textEdit for the code editing
    ui->textEdit_actionCode->setEnabled(false);
    // enable the textEdit for the connection condition code:
    ui->textEdit_connCond->setEnabled(true);

    // add the current connection code:
    auto connCode = graphModel->GetConnectionCode(connId);
    ui->textEdit_connCond->setText(connCode);
}

/**
 *    UI ELEMENTS SINGALS
 *  ========================================================================
 *  ========================================================================
 */

void MainWindow::on_button_Run_clicked()
{

}

void MainWindow::on_button_addState_clicked()
{
    auto id = graphModel->addNode();
    graphModel->setNodeData(id, NodeRole::Position, QPointF(0, 0));
    graphModel->setNodeData(id, NodeRole::OutPortCount, 1);
    graphModel->setNodeData(id, NodeRole::InPortCount, 1);
}

<<<<<<< HEAD
void MainWindow::on_textEdit_actionCode_textChanged()
{
    // update the code of selected node:
    auto textEditContent = ui->textEdit_actionCode->toPlainText().toStdString();
    graphModel->SetNodeActionCode(lastSelectedNode, textEditContent);
}
=======

void MainWindow::on_button_Run_clicked()
{
    Automaton automaton;

    InterpretGenerator generator;
    QString file_path = QDir::currentPath() + "/interpret/output.py";

    qDebug() << "File path:" << file_path;
    generator.generate(automaton, file_path);
>>>>>>> 3e0939a2

void MainWindow::on_lineEdit_stateName_textChanged(const QString &text)
{
    qWarning() << "Node name update!";
    // update the name of selected node:
    graphModel->SetNodeName(lastSelectedNode, text);
}


void MainWindow::on_textEdit_connCond_textChanged()
{
    auto connCode = ui->textEdit_connCond->toPlainText();
    graphModel->SetConnectionCode(lastSelectedConnId, connCode);
}
<|MERGE_RESOLUTION|>--- conflicted
+++ resolved
@@ -209,7 +209,13 @@
 
 void MainWindow::on_button_Run_clicked()
 {
-
+    Automaton automaton;
+
+    InterpretGenerator generator;
+    QString file_path = QDir::currentPath() + "/interpret/output.py";
+
+    qDebug() << "File path:" << file_path;
+    generator.generate(automaton, file_path);
 }
 
 void MainWindow::on_button_addState_clicked()
@@ -220,25 +226,12 @@
     graphModel->setNodeData(id, NodeRole::InPortCount, 1);
 }
 
-<<<<<<< HEAD
 void MainWindow::on_textEdit_actionCode_textChanged()
 {
     // update the code of selected node:
     auto textEditContent = ui->textEdit_actionCode->toPlainText().toStdString();
     graphModel->SetNodeActionCode(lastSelectedNode, textEditContent);
 }
-=======
-
-void MainWindow::on_button_Run_clicked()
-{
-    Automaton automaton;
-
-    InterpretGenerator generator;
-    QString file_path = QDir::currentPath() + "/interpret/output.py";
-
-    qDebug() << "File path:" << file_path;
-    generator.generate(automaton, file_path);
->>>>>>> 3e0939a2
 
 void MainWindow::on_lineEdit_stateName_textChanged(const QString &text)
 {
