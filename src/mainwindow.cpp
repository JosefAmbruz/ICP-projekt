#include "mainwindow.h"
#include "./ui_mainwindow.h"

#include <QtNodes/ConnectionStyle>
#include <QtNodes/GraphicsView>
#include <QtNodes/StyleCollection>

#include <QAction>
#include <QFileDialog>
#include <QScreen>
#include <QtWidgets/QApplication>
#include <QtWidgets/QMenuBar>
#include <QtWidgets/QVBoxLayout>
#include <QProcess>
#include <QFile>
#include <QTextStream>
#include <QThread>


#include <QApplication>
#include "DynamicPortsModel.hpp"
#include "interpret_generator.h"
#include "spec_parser/automaton-data.hpp"
#include "client.hpp"

using QtNodes::BasicGraphicsScene;
using QtNodes::ConnectionStyle;
using QtNodes::GraphicsView;
using QtNodes::NodeRole;
using QtNodes::StyleCollection;
using QtNodes::NodeId;

void MainWindow::initializeModel()
{
    NodeId id1 = graphModel->addNode();
    graphModel->setNodeData(id1, NodeRole::Position, QPointF(0, 0));
    graphModel->setNodeData(id1, NodeRole::InPortCount, 1);
    graphModel->setNodeData(id1, NodeRole::OutPortCount, 1);

    NodeId id2 = graphModel->addNode();
    graphModel->setNodeData(id2, NodeRole::Position, QPointF(300, 300));
    graphModel->setNodeData(id2, NodeRole::InPortCount, 1);
    graphModel->setNodeData(id2, NodeRole::OutPortCount, 1);

    graphModel->addConnection(ConnectionId{id1, 0, id2, 0});
}

QMenuBar *createSaveRestoreMenu(DynamicPortsModel &graphModel,
                                BasicGraphicsScene *scene,
                                GraphicsView &view)
{
    auto menuBar = new QMenuBar();
    QMenu *menu = menuBar->addMenu("File");
    auto saveAction = menu->addAction("Save Scene");
    auto loadAction = menu->addAction("Load Scene");

    QObject::connect(saveAction, &QAction::triggered, scene, [&graphModel] {
        QString fileName = QFileDialog::getSaveFileName(nullptr,
                                                        "Open Flow Scene",
                                                        QDir::homePath(),
                                                        "Flow Scene Files (*.flow)");

        if (!fileName.isEmpty()) {
            if (!fileName.endsWith("flow", Qt::CaseInsensitive))
                fileName += ".flow";

            QFile file(fileName);
            if (file.open(QIODevice::WriteOnly)) {
                file.write(QJsonDocument(graphModel.save()).toJson());
            }
        }
    });

    QObject::connect(loadAction, &QAction::triggered, scene, [&graphModel, &view, scene] {
        QString fileName = QFileDialog::getOpenFileName(nullptr,
                                                        "Open Flow Scene",
                                                        QDir::homePath(),
                                                        "Flow Scene Files (*.flow)");
        if (!QFileInfo::exists(fileName))
            return;

        QFile file(fileName);

        if (!file.open(QIODevice::ReadOnly))
            return;

        scene->clearScene();

        QByteArray const wholeFile = file.readAll();

        graphModel.load(QJsonDocument::fromJson(wholeFile).object());

        view.centerScene();
    });

    return menuBar;
}


QAction *createNodeAction(DynamicPortsModel &graphModel, GraphicsView &view)
{
    auto action = new QAction(QStringLiteral("Create Node"), &view);
    QObject::connect(action, &QAction::triggered, [&]() {
        // Mouse position in scene coordinates.
        QPointF posView = view.mapToScene(view.mapFromGlobal(QCursor::pos()));

        NodeId const newId = graphModel.addNode();
        graphModel.setNodeData(newId, NodeRole::Position, posView);
    });

    return action;
}

void MainWindow::initNodeCanvas()
{
    graphModel = new DynamicPortsModel();
    // Initialize and connect two nodes.
    initializeModel();

    // Create the QtNode scene
    nodeScene = new BasicGraphicsScene(*graphModel, this);

    qWarning() << "MODEF FROM SCENE " << &(nodeScene->graphModel());

    // Create a View for the scene
    auto* view = new GraphicsView(nodeScene, this);
    view->setContextMenuPolicy(Qt::ActionsContextMenu);
    view->insertAction(view->actions().front(), createNodeAction(*graphModel, *view));

    // Add the view with the QtNode scene to our UI
    auto* layout = new QVBoxLayout(ui->nodeCanvasContainer);
    layout->setContentsMargins(0, 0, 0, 0);
    layout->addWidget(createSaveRestoreMenu(*graphModel, nodeScene, *view));
    layout->addWidget(view);
}

inline std::string trimToStdString(const QString& str) {
    return str.trimmed().toStdString();
}

std::vector<std::pair<std::string, std::string>> parseVariableTextBox(const QString& input) {
    std::vector<std::pair<std::string, std::string>> result;
    QTextStream stream(const_cast<QString*>(&input));  // QTextStream needs non-const QString

    while (!stream.atEnd()) {
        QString line = stream.readLine().trimmed();
        if (line.isEmpty() || !line.contains("="))
            continue;

        QStringList parts = line.split("=", Qt::KeepEmptyParts);
        if (parts.size() != 2)
            continue;  // skip malformed lines

        std::string varName = trimToStdString(parts[0]);
        std::string value = trimToStdString(parts[1]);

        result.emplace_back(varName, value);
    }

    return result;
}


/**
 *    MAIN WINDOW CTOR
 *  ========================================================================
 *  ========================================================================
 */


MainWindow::MainWindow(QWidget *parent)
    : QMainWindow(parent)
    , ui(new Ui::MainWindow)
    // client and fsm interpret initialization
    , fsmClient(new FsmClient(this))
    , pythonFsmProcess(new QProcess(this))
{
    ui->setupUi(this);
    initNodeCanvas();

    connect(nodeScene, &BasicGraphicsScene::nodeClicked, this, &MainWindow::onNodeClicked);
    connect(nodeScene, &BasicGraphicsScene::selectionChanged, this, &MainWindow::onNodeSelectionChanged);
    connect(nodeScene, &BasicGraphicsScene::connectionClicked, this, & MainWindow::onConnectionClicked);
<<<<<<< HEAD

    // --- Connect FsmClient signals ---
    connect(fsmClient, &FsmClient::connected, this, &MainWindow::onFsmClientConnected);
    connect(fsmClient, &FsmClient::disconnected, this, &MainWindow::onFsmClientDisconnected);
    connect(fsmClient, &FsmClient::messageReceived, this, &MainWindow::onFsmClientMessageReceived);
    connect(fsmClient, &FsmClient::fsmError, this, &MainWindow::onFsmClientError);

    // --- Connect QProcess signals ---
    connect(pythonFsmProcess, &QProcess::finished, this, &MainWindow::onPythonProcessFinished);
    connect(pythonFsmProcess, &QProcess::errorOccurred, this, &MainWindow::onPythonProcessError);
    connect(pythonFsmProcess, &QProcess::stateChanged, this, &MainWindow::onPythonProcessStateChanged);
    connect(pythonFsmProcess, &QProcess::readyReadStandardOutput, this, &MainWindow::onPythonReadyReadStdOut);
    connect(pythonFsmProcess, &QProcess::readyReadStandardError, this, &MainWindow::onPythonReadyReadStdErr);
=======
    connect(ui->actionSave_to_file, &QAction::triggered, this, &MainWindow::onSaveToFileClicked);
>>>>>>> b716b983
}

MainWindow::~MainWindow()
{
    // Ensure Python process is terminated if running
    if (pythonFsmProcess && pythonFsmProcess->state() != QProcess::NotRunning) {
        qInfo() << "MainWindow destructor: Terminating Python FSM process.";
        pythonFsmProcess->terminate();
        if (!pythonFsmProcess->waitForFinished(1000)) {
            pythonFsmProcess->kill();
            pythonFsmProcess->waitForFinished();
        }
    }
    // FsmClient and QProcess will be deleted due to parent-child relationship
    // if fsmClient is connected, its destructor should handle disconnection, hopefully.
    delete ui;
}


/**
 *    FSMCLIENT SLOTS
 *  ========================================================================
 *  ========================================================================
 */

// TODO: this part was written with help of LLM and should be taken with grain
// of salt, it only models the supposed functionality
void MainWindow::onFsmClientConnected() {
    qInfo() << "[MainWindow] Connected to FSM server!";
    // Update UI (e.g., enable "Send Variable" button, change status label)
    ui->textEdit_logOut->append("CLIENT: Connected to FSM server.");
}

void MainWindow::onFsmClientDisconnected() {
    qInfo() << "[MainWindow] Disconnected from FSM server.";
    // Update UI
    ui->textEdit_logOut->append("CLIENT: Disconnected from FSM server.");
}

void MainWindow::onFsmClientMessageReceived(const QJsonObject& msg) {
    qInfo() << "[MainWindow] Message from FSM:" << msg;
    // Update your UI based on the message
    // Example: if msg["type"] == "CURRENT_STATE", update a label with msg["payload"]["name"]
    QJsonDocument doc(msg);
    ui->textEdit_logOut->append("FSM -> CLIENT: " + doc.toJson(QJsonDocument::Compact));

    if (msg.contains("type") && msg["type"].toString() == "CURRENT_STATE") {
        if (msg.contains("payload") && msg["payload"].isObject()) {
            QJsonObject payload = msg["payload"].toObject();
            if (payload.contains("name")) {
                QString currentStateName = payload["name"].toString();
                // ui->label_currentState->setText("Current FSM State: " + currentStateName);

                // Example: Highlight the current state node in your QtNodes view
                // You'll need a mapping from state name to NodeId
                // NodeId currentFsmNodeId = graphModel->findNodeByName(currentStateName);
                // if (currentFsmNodeId != QtNodes::InvalidNodeId) {
                //    nodeScene->clearSelection();
                //    nodeScene->nodeItems().value(currentFsmNodeId)->setSelected(true);
                // }
            }
        }
    }
}

/**
 *    QPROCESS SLOTS
 *  ========================================================================
 *  ========================================================================
 */

void MainWindow::onPythonProcessFinished(int exitCode, QProcess::ExitStatus exitStatus) {
    qInfo() << "[MainWindow] Python FSM process finished. Exit code:" << exitCode << "Status:" << exitStatus;
    QString stdOut = pythonFsmProcess->readAllStandardOutput();
    QString stdErr = pythonFsmProcess->readAllStandardError();
    if(!stdOut.isEmpty()) ui->textEdit_logOut->append("PYTHON STDOUT (on finish):\n" + stdOut);
    if(!stdErr.isEmpty()) ui->textEdit_logOut->append("PYTHON STDERR (on finish):\n" + stdErr);

    // If client was connected, it will likely disconnect now or soon
    // Update UI to show FSM is not running
    // TODO: add correct label
    //ui->label_currentState->setText("Current FSM State: Not Running");
}

void MainWindow::onPythonProcessError(QProcess::ProcessError error) {
    qWarning() << "[MainWindow] Python FSM process error:" << error << pythonFsmProcess->errorString();
    ui->textEdit_logOut->append("PYTHON PROCESS ERROR: " + pythonFsmProcess->errorString());
    // Update UI
}

void MainWindow::onPythonProcessStateChanged(QProcess::ProcessState newState) {
    qInfo() << "[MainWindow] Python FSM process state changed to:" << newState;
    // You can update UI based on this, e.g., "Starting...", "Running..."
}

void MainWindow::onPythonReadyReadStdOut() {
    QByteArray data = pythonFsmProcess->readAllStandardOutput();
    qInfo() << "[PYTHON STDOUT] " << data.trimmed(); // Log to console/debug output
    ui->textEdit_logOut->append("PYTHON STDOUT: " + QString::fromUtf8(data)); // Also show in UI log
    // You could parse this for "Server ready" messages
}

void MainWindow::onPythonReadyReadStdErr() {
    QByteArray data = pythonFsmProcess->readAllStandardError();
    qWarning() << "[PYTHON STDERR] " << data.trimmed(); // Log to console/debug output
    ui->textEdit_logOut->append("PYTHON STDERR: " + QString::fromUtf8(data)); // Also show in UI log
}


void MainWindow::onFsmClientError(const QString& err) {
    qWarning() << "[MainWindow] FSM Client error:" << err;
    ui->textEdit_logOut->append("CLIENT ERROR: " + err);
    // Update UI
}




/**
 *    NODEEDITOR SIGNALS
 *  ========================================================================
 *  ========================================================================
 */

void MainWindow::onNodeClicked(NodeId const nodeId)
{
    qWarning() << "Node clicked! Id:" << nodeId;

    // Save the node id that was clicked
    lastSelectedNode = nodeId;

    // Enable the code text edit and state name lineedit but disable conn edit
    ui->textEdit_actionCode->setEnabled(true);
    ui->lineEdit_stateName->setEnabled(true);
    ui->textEdit_connCond->setEnabled(false);
    // enable the button for setting start state
    ui->pushButton_setStartState->setEnabled(true);
    // enable checkbox fgor setting final state
    ui->checkBox_isFinal->setEnabled(true);


    // Set the textbox text to the code of clicked node
    auto nodeText = graphModel->GetNodeActionCode(nodeId);
    ui->textEdit_actionCode->setText(nodeText);
    auto nodeName = graphModel->GetNodeName(nodeId);
    ui->lineEdit_stateName->setText(nodeName);
    auto checkboxState = graphModel->GetNodeFinalState(nodeId) ? Qt::CheckState::Checked : Qt::CheckState::Unchecked;
    ui->checkBox_isFinal->setCheckState(checkboxState);

    // disable the Start State button if this state is already set as start
    if(graphModel->IsStartNode(nodeId))
    {
        ui->pushButton_setStartState->setEnabled(false);
        ui->pushButton_setStartState->setText("✅Start State");
    }
    else // otherwise set the normal text
    {
        ui->pushButton_setStartState->setEnabled(true);
        ui->pushButton_setStartState->setText("Set as Start State");
    }
}

void MainWindow::onNodeSelectionChanged()
{
    qWarning() << "Selection Changed!";

    // if there is nothing selected, disable the UI elems fro adjusting state settings
    if(nodeScene->selectedItems().empty())
    {
        ui->textEdit_actionCode->setEnabled(false);
        ui->lineEdit_stateName->setEnabled(false);
        ui->textEdit_connCond->setEnabled(false);
        ui->pushButton_setStartState->setEnabled(false);
        ui->checkBox_isFinal->setEnabled(false);
    }
}

void MainWindow::onConnectionClicked(ConnectionId const connId)
{
    qWarning() << "Connection clicked!";
    // save the conn id
    lastSelectedConnId = connId;

    // while editing the connection id, disable state name line edit
    ui->lineEdit_stateName->setEnabled(false);
    // disable the textEdit for the code editing
    ui->textEdit_actionCode->setEnabled(false);
    // enable the textEdit for the connection condition code:
    ui->textEdit_connCond->setEnabled(true);
    // disable the finalState checkbox and start stateb btn:
    ui->checkBox_isFinal->setEnabled(false);
    ui->pushButton_setStartState->setEnabled(false);

    // add the current connection code:
    auto connCode = graphModel->GetConnectionCode(connId);
    ui->textEdit_connCond->setText(connCode);
}

void MainWindow::onSaveToFileClicked()
{
    // get the texbox conents
    auto variablesTextEdit = ui->textEdit_vars->toPlainText();
    // parse the variable definition textbox contents
    graphModel->variables = parseVariableTextBox(variablesTextEdit);

    QString filename = QFileDialog::getSaveFileName(nullptr,
                                                    "Open Fsm File",
                                                    QDir::homePath(),
                                                    "Fsm File (*.fsm)");

    if (!filename.isEmpty()) {
        if (!filename.endsWith("fsm", Qt::CaseInsensitive))
            filename += ".fsm";

        graphModel->ToFile(filename.toStdString());
    }
}
/**
 *    UI ELEMENTS SINGALS
 *  ========================================================================
 *  ========================================================================
 */

void MainWindow::on_button_Run_clicked()
{
<<<<<<< HEAD
    // --- 0. Stop any existing FSM and client ---
    if (pythonFsmProcess->state() != QProcess::NotRunning) {
        qInfo() << "[MainWindow] Stopping existing FSM process...";
        pythonFsmProcess->terminate(); // Or pythonFsmProcess->kill();
        if (!pythonFsmProcess->waitForFinished(3000)) { // Wait 3s
            qWarning() << "[MainWindow] Python FSM process did not terminate gracefully. Forcing kill.";
            pythonFsmProcess->kill();
            pythonFsmProcess->waitForFinished(); // Wait for kill
        }
        qInfo() << "[MainWindow] Previous FSM process stopped.";
    }

    // TODO: implement the isConnected method
    if (fsmClient->isConnected()) {
        qInfo() << "[MainWindow] Disconnecting existing client...";
        fsmClient->disconnectFromServer();
        // Wait for disconnection or just proceed, as new connection will override
    }

    // here update UI to maybe reflect "not running"
=======

>>>>>>> b716b983

    // --- 1. Get Automaton Data ---
    std::unique_ptr<Automaton> automaton(graphModel->ToAutomaton());
    if (!automaton) {
        qWarning() << "[MainWindow] Failed to get automaton data from model.";
        // Show error to user
        return;
    }

    // --- Variables ---
    // get the texbox contents
    auto variablesTextEdit = ui->textEdit_vars->toPlainText();
    // parse the variable definition textbox contents
    graphModel->variables = parseVariableTextBox(variablesTextEdit);
    // add the parsed varaible names and their values to the automaton:

    Automaton* automaton = graphModel->ToAutomaton();

    // --- 2. Generate Python FSM Code ---

    InterpretGenerator generator;
    QString pythonFilePath = QDir::currentPath() + "/interpret/output.py";
    QDir().mkpath(QFileInfo(pythonFilePath).path()); // Ensure directory exists

    qDebug() << "[MainWindow] Generating Python FSM at:" << pythonFilePath;
    generator.generate(*automaton, pythonFilePath);

    // --- 3. Run the generated Python file ---
    QString pythonExe = "python"; // this could be configurable
    QString logFilePath = QDir::currentPath() + "/interpret/output.log";
    QDir().mkpath(QFileInfo(logFilePath).path()); // Ensure directory exists

    // Clear previous log content
    QFile logFile(logFilePath);
    if (logFile.open(QIODevice::WriteOnly | QIODevice::Truncate)) {
        logFile.close();
    }

    pythonFsmProcess->setStandardOutputFile(logFilePath, QIODevice::Append); // Append for multiple runs in one session
    pythonFsmProcess->setStandardErrorFile(logFilePath, QIODevice::Append);

    qInfo() << "[MainWindow] Starting Python FSM server process:" << pythonExe << pythonFilePath;

    pythonFsmProcess->start(pythonExe, QStringList() << pythonFilePath);
    if (!pythonFsmProcess->waitForStarted(5000)) { // 5 sec
        qWarning() << "[MainWindow] Failed to start Python process!";
        qWarning() << "[MainWindow] Python Process Error:" << pythonFsmProcess->errorString();
        qWarning() << "[MainWindow] Stderr:" << pythonFsmProcess->readAllStandardError();
        qWarning() << "[MainWindow] Stdout:" << pythonFsmProcess->readAllStandardOutput();
        // Show error to user
        return;
    }

    qInfo() << "[MainWindow] Python FSM process started successfully.";

    // --- 4. Connect C++ client to the interpret ---
    QTimer::singleShot(2000, this, [this]() { // QTimer means non-blocking delay
        qInfo() << "[MainWindow] Attempting to connect client to FSM server...";
        fsmClient->connectToServer("localhost", 65432);
    });

    // process.waitForFinished(-1); // Wait until finished
    // qDebug() << "Python script finished. Output written to:" << logFilePath;
}

void MainWindow::on_button_addState_clicked()
{
    auto id = graphModel->addNode();
    graphModel->setNodeData(id, NodeRole::Position, QPointF(0, 0));
    graphModel->setNodeData(id, NodeRole::OutPortCount, 1);
    graphModel->setNodeData(id, NodeRole::InPortCount, 1);
}

void MainWindow::on_textEdit_actionCode_textChanged()
{
    // update the code of selected node:
    auto textEditContent = ui->textEdit_actionCode->toPlainText();
    graphModel->SetNodeActionCode(lastSelectedNode, textEditContent);
}

void MainWindow::on_lineEdit_stateName_textChanged(const QString &text)
{
    qWarning() << "Node name update!";
    // update the name of selected node:
    graphModel->SetNodeName(lastSelectedNode, text);
}


void MainWindow::on_textEdit_connCond_textChanged()
{
    auto connCode = ui->textEdit_connCond->toPlainText();
    graphModel->SetConnectionCode(lastSelectedConnId, connCode);
}


void MainWindow::on_checkBox_isFinal_stateChanged(int state)
{
    // state:
    // 0 = not-checked
    // 2 = checked
    auto isChecked = (state == 2);
    graphModel->SetNodeFinalState(lastSelectedNode, isChecked);
}


void MainWindow::on_pushButton_setStartState_clicked()
{
    graphModel->SetStartNode(lastSelectedNode);
    // disable the Start State button if this state is already set as start
    if(graphModel->IsStartNode(lastSelectedNode))
    {
        ui->pushButton_setStartState->setEnabled(false);
        ui->pushButton_setStartState->setText("✅Start State");
    }

}


<<<<<<< HEAD
void MainWindow::on_button_Stop_clicked()
{
    if (fsmClient && fsmClient->isConnected()) { // Check if client exists and is connected
        qInfo() << "[MainWindow] Sending STOP_FSM command to Python interpreter.";
        ui->textEdit_logOut->append("CLIENT -> FSM: Sending STOP_FSM command.");
        fsmClient->sendStopFsm();
        // The Python FSM should then shut down, which will likely cause
        // pythonFsmProcess to finish and the m_fsmClient to disconnect.
        // The onFsmClientDisconnected and onPythonProcessFinished slots will handle UI updates.
    } else {
        qWarning() << "[MainWindow] Cannot send STOP_FSM: Client not connected.";
        ui->textEdit_logOut->append("CLIENT: Cannot send STOP_FSM - not connected.");
    }
=======
void MainWindow::on_lineEdit_fsmName_textChanged(const QString &text)
{
    graphModel->SetFsmName(text);
>>>>>>> b716b983
}
<|MERGE_RESOLUTION|>--- conflicted
+++ resolved
@@ -181,7 +181,6 @@
     connect(nodeScene, &BasicGraphicsScene::nodeClicked, this, &MainWindow::onNodeClicked);
     connect(nodeScene, &BasicGraphicsScene::selectionChanged, this, &MainWindow::onNodeSelectionChanged);
     connect(nodeScene, &BasicGraphicsScene::connectionClicked, this, & MainWindow::onConnectionClicked);
-<<<<<<< HEAD
 
     // --- Connect FsmClient signals ---
     connect(fsmClient, &FsmClient::connected, this, &MainWindow::onFsmClientConnected);
@@ -195,9 +194,6 @@
     connect(pythonFsmProcess, &QProcess::stateChanged, this, &MainWindow::onPythonProcessStateChanged);
     connect(pythonFsmProcess, &QProcess::readyReadStandardOutput, this, &MainWindow::onPythonReadyReadStdOut);
     connect(pythonFsmProcess, &QProcess::readyReadStandardError, this, &MainWindow::onPythonReadyReadStdErr);
-=======
-    connect(ui->actionSave_to_file, &QAction::triggered, this, &MainWindow::onSaveToFileClicked);
->>>>>>> b716b983
 }
 
 MainWindow::~MainWindow()
@@ -423,7 +419,6 @@
 
 void MainWindow::on_button_Run_clicked()
 {
-<<<<<<< HEAD
     // --- 0. Stop any existing FSM and client ---
     if (pythonFsmProcess->state() != QProcess::NotRunning) {
         qInfo() << "[MainWindow] Stopping existing FSM process...";
@@ -444,9 +439,6 @@
     }
 
     // here update UI to maybe reflect "not running"
-=======
-
->>>>>>> b716b983
 
     // --- 1. Get Automaton Data ---
     std::unique_ptr<Automaton> automaton(graphModel->ToAutomaton());
@@ -565,7 +557,6 @@
 }
 
 
-<<<<<<< HEAD
 void MainWindow::on_button_Stop_clicked()
 {
     if (fsmClient && fsmClient->isConnected()) { // Check if client exists and is connected
@@ -579,9 +570,4 @@
         qWarning() << "[MainWindow] Cannot send STOP_FSM: Client not connected.";
         ui->textEdit_logOut->append("CLIENT: Cannot send STOP_FSM - not connected.");
     }
-=======
-void MainWindow::on_lineEdit_fsmName_textChanged(const QString &text)
-{
-    graphModel->SetFsmName(text);
->>>>>>> b716b983
-}
+}
